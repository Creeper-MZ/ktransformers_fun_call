from typing import List, Optional, Union, Dict, Any
from typing_extensions import Literal
from enum import Enum

from pydantic import BaseModel, Field

from ktransformers.server.schemas.base import Object

from openai.types.completion_usage import CompletionUsage
from openai.types.chat.chat_completion_chunk import Choice

from uuid import uuid4

from pydantic import BaseModel, Field

class Role(Enum):
    system = 'system'
    user = 'user'
    assistant = 'assistant'
    tool = 'tool'
    function = 'function'

class Message(BaseModel):
    content: Optional[str] = None
    role: Role
    name: Optional[str] = None
    tool_calls: Optional[List[Dict[str, Any]]] = None
    tool_call_id: Optional[str] = None
    
    def to_tokenizer_message(self):
        message = {'role': self.role.value}
        if self.content is not None:
            message['content'] = self.content
        if self.name is not None:
            message['name'] = self.name
        if self.tool_calls is not None:
            message['tool_calls'] = self.tool_calls
        if self.tool_call_id is not None:
            message['tool_call_id'] = self.tool_call_id
        return message

class FunctionParameters(BaseModel):
    type: str = "object"
    properties: Dict[str, Any] = {}
    required: Optional[List[str]] = None

class FunctionDefinition(BaseModel):
    name: str
    description: Optional[str] = None
    parameters: FunctionParameters = Field(default_factory=FunctionParameters)

class ToolFunction(BaseModel):
    function: FunctionDefinition
    
class Tool(BaseModel):
    type: Literal["function"]
    function: FunctionDefinition

class ChatCompletionCreate(BaseModel):
    messages: List[Message]
<<<<<<< HEAD
    model: str
    stream: bool = False
    temperature: Optional[float] = None
    top_p: Optional[float] = None
    tools: Optional[List[Tool]] = None
    tool_choice: Optional[Union[str, Dict[str, Any]]] = None
    stream_options: Optional[Dict[str, Any]] = None
    frequency_penalty: float = 0
    presence_penalty: float = 0
=======
    model : str
    stream : bool = False
    temperature: Optional[float] = Field(default=1.0)
    top_p: Optional[float] = Field(default=1.0)
>>>>>>> 038db30e
    
    def get_tokenizer_messages(self):
        return [m.to_tokenizer_message() for m in self.messages]

class ChatCompletionChunk(BaseModel):
    id: str
    choices: List[Choice]
    created: int
    model: str
    object: Literal["chat.completion.chunk"]
    service_tier: Optional[Literal["scale", "default"]] = None
    system_fingerprint: Optional[str] = None
    usage: Optional[CompletionUsage] = None

    def to_stream_reply(self):
        return f"data: {self.model_dump_json()}\n\n"

class RawUsage(BaseModel):
    tokenize_time: float
    prefill_time: float
    decode_time: float
    prefill_count: int
    decode_count: int<|MERGE_RESOLUTION|>--- conflicted
+++ resolved
@@ -58,22 +58,15 @@
 
 class ChatCompletionCreate(BaseModel):
     messages: List[Message]
-<<<<<<< HEAD
     model: str
     stream: bool = False
-    temperature: Optional[float] = None
-    top_p: Optional[float] = None
+    temperature: Optional[float] = Field(default=0.6)
+    top_p: Optional[float] = Field(default=1.0)
     tools: Optional[List[Tool]] = None
     tool_choice: Optional[Union[str, Dict[str, Any]]] = None
     stream_options: Optional[Dict[str, Any]] = None
     frequency_penalty: float = 0
     presence_penalty: float = 0
-=======
-    model : str
-    stream : bool = False
-    temperature: Optional[float] = Field(default=1.0)
-    top_p: Optional[float] = Field(default=1.0)
->>>>>>> 038db30e
     
     def get_tokenizer_messages(self):
         return [m.to_tokenizer_message() for m in self.messages]
